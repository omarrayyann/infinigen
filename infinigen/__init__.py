# Copyright (C) 2023, Princeton University.

# This source code is licensed under the BSD 3-Clause license found in the LICENSE file in the root directory
# of this source tree.

import logging
from pathlib import Path

<<<<<<< HEAD
__version__ = "1.17.0"
=======
__version__ = "1.17.1"
>>>>>>> 53eeda12


def repo_root():
    return Path(__file__).parent.parent<|MERGE_RESOLUTION|>--- conflicted
+++ resolved
@@ -6,11 +6,7 @@
 import logging
 from pathlib import Path
 
-<<<<<<< HEAD
-__version__ = "1.17.0"
-=======
 __version__ = "1.17.1"
->>>>>>> 53eeda12
 
 
 def repo_root():
