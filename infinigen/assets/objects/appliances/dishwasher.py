--- conflicted
+++ resolved
@@ -4,11 +4,8 @@
 # Authors: Hongyu Wen
 
 
-<<<<<<< HEAD
-=======
 import gin
 import numpy as np
->>>>>>> a145774e
 from numpy.random import normal as N
 from numpy.random import randint as RI
 from numpy.random import uniform as U
