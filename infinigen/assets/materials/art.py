--- conflicted
+++ resolved
@@ -86,10 +86,7 @@
 
         return shader_art_composite
 
-<<<<<<< HEAD
-=======
 
->>>>>>> 7bffc020
 class ArtRug(ArtComposite):
     @property
     def base_shader(self):
@@ -102,9 +99,7 @@
         return rg(fabric_shader_list)
 
 
-<<<<<<< HEAD
 class ArtGeneral:
-
     # def apply(self, obj, selection=None, bbox=(0, 1, 0, 1), scale=None, **kwargs):
     #     if scale is not None:
     #         write_uv(obj, read_uv(obj) * scale)
@@ -112,14 +107,4 @@
     def generate(self, selection=None, bbox=(0, 1, 0, 1), **kwargs):
         return Art().generate(selection, bbox, **kwargs)
 
-    __call__ = generate
-
-
-def make_sphere():
-    return text.make_sphere()
-=======
-def apply(obj, selection=None, bbox=(0, 1, 0, 1), scale=None, **kwargs):
-    if scale is not None:
-        write_uv(obj, read_uv(obj) * scale)
-    Art(np.random.randint(1e5)).apply(obj, selection, bbox, **kwargs)
->>>>>>> 7bffc020
+    __call__ = generate