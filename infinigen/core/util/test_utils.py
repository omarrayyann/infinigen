# Copyright (C) 2023, Princeton University.
# This source code is licensed under the BSD 3-Clause license found in the LICENSE file in the root directory
# of this source tree.

# Authors: Alexander Raistrick

import importlib
from pathlib import Path

import gin

<<<<<<< HEAD
from infinigen.core import init
from infinigen.core.constraints.example_solver.room import constants
from infinigen.core.util import math as mutil
=======
from infinigen.core import init, surface
>>>>>>> f5868b81


def setup_gin(configs_folders, configs, overrides=None):
    gin.clear_config()
    init.apply_gin_configs(
        config_folders=configs_folders,
        configs=configs,
        overrides=overrides,
        skip_unknown=True,
        finalize_config=False,
    )
    gin.unlock_config()


def import_item(name):
    *path_parts, name = name.split(".")
    with gin.unlock_config():
        try:
            return importlib.import_module("." + name, ".".join(path_parts))
        except ModuleNotFoundError:
            mod = importlib.import_module(".".join(path_parts))
            return getattr(mod, name)


def load_txt_list(path: Path, skip_sharp=True):
    path = Path(path)
    pathabs = path.absolute()

    if not pathabs.exists():
        raise FileNotFoundError(f"{path=} resolved to {pathabs=} which does not exist")

    res = pathabs.read_text().splitlines()

    res = [
        f.strip()
        for f in res
        if (not f.startswith("#") or not skip_sharp) and len(f) > 0
    ]

    res = [f[: f.index("#")] if "#" in f else f for f in res]

    res = [r for r in res if len(r.strip()) > 0]

    return res<|MERGE_RESOLUTION|>--- conflicted
+++ resolved
@@ -9,13 +9,7 @@
 
 import gin
 
-<<<<<<< HEAD
 from infinigen.core import init
-from infinigen.core.constraints.example_solver.room import constants
-from infinigen.core.util import math as mutil
-=======
-from infinigen.core import init, surface
->>>>>>> f5868b81
 
 
 def setup_gin(configs_folders, configs, overrides=None):
