--- conflicted
+++ resolved
@@ -221,7 +221,6 @@
 - Update face_size_visualizer
 - Standardize use of set_displacement_mode
 
-<<<<<<< HEAD
 v1.15.4
 - fix empty material slot crash in blendergt
 - fix empty material slot crash in export glass materials #442
@@ -234,7 +233,7 @@
 
 v1.15.5
 - Fix mismatched USD textures due to unhandled slashes in object names
-=======
+
 v1.16.0
 - Refactored scatters into classes
->>>>>>> e4e9587d
+- Change blender_gt surface normals convention from world coordinates to camera coordinates.