# Copyright (C) 2023, Princeton University.
# This source code is licensed under the BSD 3-Clause license found in the LICENSE file in the root directory
# of this
# source tree.

# Authors:
# - Lingjie Mei
# - Alex Raistrick
# - Karhan Kayan - add fire option

import argparse
import importlib
import logging
import math
import os
import re
import subprocess
import traceback
from itertools import product
from multiprocessing import Pool
from pathlib import Path

import bpy
import gin
import numpy as np
import submitit
from PIL import Image

# ruff: noqa: E402
# NOTE: logging config has to be before imports that use logging
logging.basicConfig(
    format="[%(asctime)s.%(msecs)03d] [%(module)s] [%(levelname)s] | %(message)s",
    datefmt="%H:%M:%S",
    level=logging.INFO,
)

import infinigen
from infinigen.assets.lighting import (
    hdri_lighting,
    holdout_lighting,
    sky_lighting,
    three_point_lighting,
)

# from infinigen.core.rendering.render import enable_gpu
from infinigen.assets.utils.decorate import read_base_co, read_co
from infinigen.assets.utils.misc import assign_material
from infinigen.core import init, surface
from infinigen.core.init import configure_cycles_devices
from infinigen.core.placement import density
from infinigen.core.tagging import tag_system

# noinspection PyUnresolvedReferences
from infinigen.core.util import blender as butil
from infinigen.core.util.camera import points_inview
from infinigen.core.util.logging import save_polycounts
from infinigen.core.util.math import FixedSeed
from infinigen.core.util.test_utils import load_txt_list
from infinigen.tools import export

logging.basicConfig(
    format="[%(asctime)s.%(msecs)03d] [%(name)s] [%(levelname)s] | %(message)s",
    datefmt="%H:%M:%S",
    level=logging.WARNING,
)

logger = logging.getLogger(__name__)
OBJECTS_PATH = infinigen.repo_root() / "infinigen/assets/objects"
assert OBJECTS_PATH.exists(), OBJECTS_PATH


def build_scene_asset(args, factory_name, idx):
    factory = None
    for subdir in sorted(list(OBJECTS_PATH.iterdir())):
        clsname = subdir.name.split(".")[0].strip()
        with gin.unlock_config():
            module = importlib.import_module(f"infinigen.assets.objects.{clsname}")

        if hasattr(module, factory_name):
            factory = getattr(module, factory_name)
            logger.info(f"Found {factory_name} in {subdir}")
            break
        logger.debug(f"{factory_name} not found in {subdir}")
    if factory is None:
        raise ModuleNotFoundError(f"{factory_name} not Found.")

    with FixedSeed(idx):
        fac = factory(idx)
        try:
            if args.spawn_placeholder:
                ph = fac.spawn_placeholder(idx, (0, 0, 0), (0, 0, 0))
                asset = fac.spawn_asset(idx, placeholder=ph)
            else:
                asset = fac.spawn_asset(idx)
        except Exception as e:
            traceback.print_exc()
            print(f"{fac}.spawn_asset({idx=}) FAILED!! {e}")
            raise e
        fac.finalize_assets(asset)
        if args.fire:
            from infinigen.assets.fluid.fluid import set_obj_on_fire

            set_obj_on_fire(
                asset,
                0,
                resolution=args.fire_res,
                simulation_duration=args.fire_duration,
                noise_scale=2,
                add_turbulence=True,
                adaptive_domain=False,
            )
            bpy.context.scene.frame_set(args.fire_duration)
            bpy.context.scene.frame_end = args.fire_duration
            bpy.data.worlds["World"].node_tree.nodes["Background.001"].inputs[
                1
            ].default_value = 0.04
            bpy.context.scene.view_settings.exposure = -1
        bpy.context.view_layer.objects.active = asset
        parent = asset
        if asset.type == "EMPTY":
            meshes = [o for o in asset.children_recursive if o.type == "MESH"]
            sizes = []
            for m in meshes:
                co = read_co(m)
                sizes.append((np.amax(co, 0) - np.amin(co, 0)).sum())
            i = np.argmax(np.array(sizes))
            asset = meshes[i]
        if not args.no_mod:
            if parent.animation_data is not None:
                drivers = parent.animation_data.drivers.values()
                for d in drivers:
                    parent.driver_remove(d.data_path)
            co = read_co(asset)
            x_min, x_max = np.amin(co, 0), np.amax(co, 0)
            parent.location = -(x_min[0] + x_max[0]) / 2, -(x_min[1] + x_max[1]) / 2, 0
            butil.apply_transform(parent, loc=True)
            if not args.no_ground:
                bpy.ops.mesh.primitive_grid_add(
                    size=5, x_subdivisions=400, y_subdivisions=400
                )
                plane = bpy.context.active_object
                plane.location[-1] = x_min[-1]
                plane.is_shadow_catcher = True
                material = bpy.data.materials.new("plane")
                material.use_nodes = True
                material.node_tree.nodes["Principled BSDF"].inputs[0].default_value = (
                    0.015,
                    0.009,
                    0.003,
                    1,
                )
                assign_material(plane, material)

    return asset


def build_scene_surface(args, factory_name, idx):
    try:
        with gin.unlock_config():
            scatter = importlib.import_module(
                f"infinigen.assets.scatters.{factory_name}"
            )

            if not hasattr(scatter, "apply"):
                raise ValueError(f"{scatter} has no apply()")

            if args.dryun:
                return

            bpy.ops.mesh.primitive_grid_add(
                size=10, x_subdivisions=400, y_subdivisions=400
            )
            plane = bpy.context.active_object

            material = bpy.data.materials.new("plane")
            material.use_nodes = True
            material.node_tree.nodes["Principled BSDF"].inputs[0].default_value = (
                0.015,
                0.009,
                0.003,
                1,
            )
            assign_material(plane, material)
            if type(scatter) is type:
                scatter = scatter(idx)
            scatter.apply(plane, selection=density.placement_mask(0.15, 0.45))
            asset = plane
    except ModuleNotFoundError:
        try:
            with gin.unlock_config():
                try:
                    template = importlib.import_module(
                        f"infinigen.assets.materials.{factory_name}"
                    )
                except ImportError:
                    for subdir in os.listdir("infinigen/assets/materials"):
                        with gin.unlock_config():
                            module = importlib.import_module(
                                f'infinigen.assets.materials.{subdir.split(".")[0]}'
                            )
                        if hasattr(module, factory_name):
                            template = getattr(module, factory_name)
                            break
                    else:
                        raise Exception(f"{factory_name} not Found.")

                if args.dryrun:
                    return

                bpy.ops.mesh.primitive_ico_sphere_add(radius=0.8, subdivisions=9)
                asset = bpy.context.active_object

                mat_gen = template()
                surface.assign_material(asset, mat_gen())

        except ModuleNotFoundError:
            raise Exception(f"{factory_name} not Found.")

    return asset


def build_and_save_asset(payload: dict):
    # unpack payload - args are packed into payload for compatibility with slurm/multiprocessing
    factory_name = payload["fac"]
    args = payload["args"]
    idx = payload["idx"]

    output_folder = args.output_folder / f"{factory_name}_{idx:03d}"

    if output_folder.exists() and args.skip_existing:
        print(f"Skipping {output_folder}")
        return

    output_folder.mkdir(exist_ok=True)

    logger.info(f"Building scene for {factory_name} {idx}")

    if args.seed > 0:
        idx = args.seed

<<<<<<< HEAD
    path = args.output_folder / factory_name
    if (path / f"images/image_{idx:03d}.png").exists() and args.skip_existing:
        print(f"Skipping {path}")
        return
    path.mkdir(exist_ok=True)
=======
    surface.registry.initialize_from_gin()
>>>>>>> 6b29f43d

    scene = bpy.context.scene
    scene.render.engine = "CYCLES"
    scene.render.resolution_x, scene.render.resolution_y = map(
        int, args.resolution.split("x")
    )
    scene.cycles.samples = args.samples
    butil.clear_scene()

    if not args.fire:
        bpy.context.scene.render.film_transparent = args.film_transparent
        bg = bpy.context.scene.world.node_tree.nodes["Background"]
        bg.inputs[0].default_value[-1] = 0

    camera, center = setup_camera(args)

    if "Factory" in factory_name:
        asset = build_scene_asset(args, factory_name, idx)
    else:
        asset = build_scene_surface(args, factory_name, idx)

    if args.dryrun:
        return

    with (output_folder / "polycounts.txt").open("w") as f:
        save_polycounts(f)

    configure_cycles_devices()

    with FixedSeed(args.lighting + idx):
        if args.hdri:
            hdri_lighting.add_lighting()
        elif args.three_point:
            holdout_lighting.add_lighting()
            three_point_lighting.add_lighting(asset)
        else:
            sky_lighting.add_lighting(camera)
            nodes = bpy.data.worlds["World"].node_tree.nodes
            sky_texture = [n for n in nodes if n.name.startswith("Sky Texture")][-1]
            sky_texture.sun_elevation = np.deg2rad(args.elevation)
            sky_texture.sun_rotation = np.pi * 0.75

    if args.scale_reference:
        bpy.ops.mesh.primitive_cylinder_add(
            radius=0.3, depth=1.8, location=(4.9, 4.9, 1.8 / 2)
        )

    if args.cam_center > 0 and asset:
        co = read_base_co(asset) + asset.location
        center.location = (np.amin(co, 0) + np.amax(co, 0)) / 2
        center.location[-1] += args.cam_zoff

    if args.cam_dist <= 0 and asset:
        if "Factory" in factory_name:
            adjust_cam_distance(asset, camera, args.margin)
        else:
            adjust_cam_distance(asset, camera, args.margin, 0.75)

    cam_info_ng = bpy.data.node_groups.get("nodegroup_active_cam_info")
    if cam_info_ng is not None:
        cam_info_ng.nodes["Object Info"].inputs["Object"].default_value = camera

    if args.save_blend:
        butil.save_blend(output_folder / "scene.blend", autopack=True)
        tag_system.save_tag(output_folder / "MaskTag.json")

    if args.fire:
        bg = bpy.data.worlds["World"].node_tree.nodes["Background.001"]
        bg.inputs[1].default_value = 0.04
        bpy.context.scene.view_settings.exposure = -2

    if args.render == "image":
        image_path = output_folder / "Image.png"
        scene.render.filepath = str(image_path)
        bpy.ops.render.render(write_still=True)
    elif args.render == "video":
        bpy.context.scene.frame_end = args.frame_end
        driver = parent(asset).driver_add("rotation_euler")[-1]
        driver.driver.expression = f"frame/{args.frame_end / (2 * np.pi * args.cycles)}"

        imgpath = output_folder / "Image_###.png"
        scene.render.filepath = str(imgpath)
        bpy.ops.render.render(animation=True)
    elif args.render == "none":
        pass
    else:
        raise ValueError(f"Unrecognized {args.render=}")

    if args.export is not None:
        export_path = args.output_folder / f"export_{idx:03d}"
        export.export_curr_scene(
            export_path, format=args.export, image_res=args.export_texture_res
        )


def parent(obj):
    return obj if obj.parent is None else obj.parent


def adjust_cam_distance(asset, camera, margin, percent=0.999):
    co = read_base_co(asset) * asset.scale
    co += asset.location
    lowest = np.amin(co, 0)
    highest = np.amax(co, 0)
    interp = np.linspace(lowest, highest, 11)
    bbox = np.array(list(product(*zip(*interp))))
    for cam_dist in np.exp(np.linspace(-1.0, 5.5, 500)):
        camera.location[1] = -cam_dist
        bpy.context.view_layer.update()
        inview = points_inview(bbox, camera)
        if inview.sum() / inview.size >= percent:
            camera.location[1] *= 1 + margin
            bpy.context.view_layer.update()
            break
    else:
        camera.location[1] = -6


def make_grid(args, name, files, n):
    path = args.output_folder

    with Image.open(files[0]) as i:
        x, y = i.size

    if args.zoom:
        img = Image.new("RGBA", (2 * x, y))
        sz = int(np.floor(np.sqrt(n - 0.9)))
        with Image.open(files[0]) as i:
            img.paste(i, (0, 0))
        for idx in range(sz**2):
            with Image.open(files[min(idx + 1, len(files) - 1)]) as i:
                img.paste(
                    i.resize((x // sz, y // sz)),
                    (x + (idx % sz) * (x // sz), idx // sz * (y // sz)),
                )
        img.save(path / f"{path}/{name}.png")
    else:
        sz_x = list(
            sorted(
                range(1, n + 1),
                key=lambda x: abs(math.ceil(n / x) / x - args.best_ratio),
            )
        )[0]
        sz_y = math.ceil(n / sz_x)
        img = Image.new("RGBA", (sz_x * x, sz_y * y))
        for idx, file in enumerate(files):
            with Image.open(file) as i:
                img.paste(i, (idx % sz_x * x, idx // sz_x * y))
        img.save(f"{path}/{name}.png")


def setup_camera(args):
    cam_dist = args.cam_dist if args.cam_dist > 0 else 6
    bpy.ops.object.camera_add(location=(0, -cam_dist, 0), rotation=(np.pi / 2, 0, 0))
    camera = bpy.context.active_object
    camera.parent = butil.spawn_empty("Camera parent")
    camera.parent.location = (0, 0, args.cam_zoff)
    camera.parent.rotation_euler = np.deg2rad(np.array(args.cam_angle))
    bpy.data.scenes["Scene"].camera = camera
    scene = bpy.context.scene
    camera.data.sensor_height = (
        camera.data.sensor_width * scene.render.resolution_y / scene.render.resolution_x
    )
    for area in bpy.context.screen.areas:
        if area.type == "VIEW_3D":
            area.spaces.active.region_3d.view_perspective = "CAMERA"
            break
    cam_info_ng = bpy.data.node_groups.get("nodegroup_active_cam_info")
    if cam_info_ng is not None:
        cam_info_ng.nodes["Object Info"].inputs["Object"].default_value = camera
    return camera, camera.parent


@gin.configurable
def mapfunc(
    f,
    its,
    args,
    slurm_nodelist=None,
):
    if args.n_workers == 1:
        return [f(i) for i in its]
    elif not args.slurm:
        with Pool(args.n_workers) as p:
            return list(p.imap(f, its))
    else:
        executor = submitit.AutoExecutor(folder=args.output_folder / "logs")

        slurm_additional_parameters = {}

        if slurm_nodelist is not None:
            slurm_additional_parameters["nodelist"] = slurm_nodelist

        executor.update_parameters(
            name=args.output_folder.name,
            timeout_min=60,
            cpus_per_task=4,
            mem_gb=8,
            gpus_per_node=1 if args.gpu else 0,
            slurm_partition=os.environ.get("INFINIGEN_SLURMPARTITION"),
            slurm_array_parallelism=args.n_workers,
            slurm_additional_parameters=slurm_additional_parameters,
        )
        jobs = executor.map_array(f, its)
        for j in jobs:
            print(f"Job finished {j.wait()}")


def main(args):
    bpy.context.window.workspace = bpy.data.workspaces["Geometry Nodes"]

    init.apply_gin_configs(
        ["infinigen_examples/configs_indoor", "infinigen_examples/configs_nature"],
        configs=args.configs,
        overrides=args.overrides,
        skip_unknown=True,
    )

    if args.debug is not None:
        for name in logging.root.manager.loggerDict:
            if not name.startswith("infinigen"):
                continue
            if len(args.debug) == 0 or any(name.endswith(x) for x in args.debug):
                logging.getLogger(name).setLevel(logging.DEBUG)

    init.configure_blender()

    if args.gpu:
        init.configure_render_cycles()

    if args.output_folder is None:
        outputs = Path("outputs")
        assert outputs.exists(), outputs
        name = "_".join(args.factories)
        args.output_folder = Path("outputs") / name

    args.output_folder.mkdir(exist_ok=True, parents=True)

    factories = list(args.factories)

    if len(factories) == 1 and factories[0].endswith(".txt"):
        factories = [
            f.split(".")[-1] 
            for f in load_txt_list(factories[0], skip_sharp=False)
        ]
    else:
        assert not any(f.endswith(".txt") for f in factories)

    targets = [
        {"args": args, "fac": fac, "idx": idx}
        for idx in range(args.n_images)
        for fac in factories
    ]

    if not args.postprocessing_only:
        mapfunc(build_and_save_asset, targets, args)

    if args.dryrun:
        return

    for fac in factories:
        if args.render == "image":
            files = list(args.output_folder.glob(f"{fac}_*/Image*.png"))
            make_grid(args, "grid_" + fac, files, args.n_images)
        elif args.render == "video":
            subprocess.run(
                f'ffmpeg -y -r 24 -pattern_type glob -i "{fac}_*/Image*.png" video.mp4',
                shell=True,
            )


def snake_case(s):
    return "_".join(
        re.sub(
            "([A-Z][a-z]+)", r" \1", re.sub("([A-Z]+)", r" \1", s.replace("-", " "))
        ).split()
    ).lower()


def make_args():
    parser = argparse.ArgumentParser()
    parser.add_argument("-o", "--output_folder", type=Path, default=None)
    parser.add_argument(
        "-f",
        "--factories",
        default=[],
        nargs="+",
        help="List factories/surface scatters/surface materials you want to render",
    )
    parser.add_argument(
        "-n", "--n_images", default=1, type=int, help="Number of scenes to render"
    )
    parser.add_argument(
        "-m",
        "--margin",
        default=0.01,
        help="Margin between the asset the boundary of the image when automatically adjusting "
        "the camera",
    )
    parser.add_argument(
        "-R",
        "--resolution",
        default="1024x1024",
        type=str,
        help="Image resolution widthxheight",
    )
    parser.add_argument(
        "-p", "--samples", default=200, type=int, help="Blender cycles samples"
    )
    parser.add_argument("-l", "--lighting", default=0, type=int, help="Lighting seed")
    parser.add_argument(
        "-Z",
        "--cam_zoff",
        "--z_offset",
        type=float,
        default=0.0,
        help="Additional offset on Z axis for camera look-at positions",
    )
    parser.add_argument(
        "-s", "--save_blend", action="store_true", help="Whether to save .blend file"
    )
    parser.add_argument(
        "-e", "--elevation", default=60, type=float, help="Elevation of the sun"
    )
    parser.add_argument(
        "--cam_dist",
        default=0,
        type=float,
        help="Distance from the camera to the look-at position",
    )
    parser.add_argument(
        "-a",
        "--cam_angle",
        default=(-30, 0, 45),
        type=float,
        nargs="+",
        help="Camera rotation in XYZ",
    )
    parser.add_argument(
        "-O",
        "--offset",
        default=(0, 0, 0),
        type=float,
        nargs="+",
        help="asset location",
    )
    parser.add_argument(
        "-c", "--cam_center", default=1, type=int, help="Camera rotation in XYZ"
    )
    parser.add_argument(
        "-r",
        "--render",
        default="image",
        type=str,
        choices=["image", "video", "none"],
        help="Whether to render the scene in images or video",
    )
    parser.add_argument(
        "-b",
        "--best_ratio",
        default=9 / 16,
        type=float,
        help="Best aspect ratio for compiling the images into asset grid",
    )
    parser.add_argument("-F", "--fire", action="store_true")
    parser.add_argument("-I", "--fire_res", default=100, type=int)
    parser.add_argument("-U", "--fire_duration", default=30, type=int)
    parser.add_argument(
        "-t",
        "--film_transparent",
        default=1,
        type=int,
        help="Whether the background is transparent",
    )
    parser.add_argument(
        "-E", "--frame_end", type=int, default=120, help="End of frame in videos"
    )
    parser.add_argument(
        "-g", "--gpu", action="store_true", help="Whether to use gpu in rendering"
    )
    parser.add_argument(
        "-C", "--cycles", type=float, default=1, help="render video cycles"
    )
    parser.add_argument(
        "-A", "--scale_reference", action="store_true", help="Add the scale reference"
    )
    parser.add_argument(
        "-S",
        "--skip_existing",
        action="store_true",
        help="Skip existing scenes and renders",
    )
    parser.add_argument(
        "-P",
        "--postprocessing_only",
        action="store_true",
        help="Only run postprocessing",
    )
    parser.add_argument(
        "-D", "--seed", type=int, default=-1, help="Run a specific seed."
    )
    parser.add_argument("-N", "--no-mod", action="store_true", help="No modification")
    parser.add_argument("-H", "--hdri", action="store_true", help="add_hdri")
    parser.add_argument(
        "-T", "--three_point", action="store_true", help="add three-point lighting"
    )
    parser.add_argument("-G", "--no_ground", action="store_true", help="no ground")
    parser.add_argument(
        "-W", "--spawn_placeholder", action="store_true", help="spawn placeholder"
    )
    parser.add_argument("-z", "--zoom", action="store_true", help="zoom first figure")

    parser.add_argument("--n_workers", type=int, default=1)
    parser.add_argument("--slurm", action="store_true")

    parser.add_argument(
        "--export", type=str, default=None, choices=export.FORMAT_CHOICES
    )
    parser.add_argument("--export_texture_res", type=int, default=1024)
    parser.add_argument("-d", "--debug", type=str, nargs="*", default=None)
    parser.add_argument(
        "--dryrun",
        action="store_true",
        help="Import assets but do not run them. Used for testing.",
    )
    parser.add_argument(
        "--configs",
        type=str,
        nargs="+",
        default=[],
        help="List of gin config files to apply",
    )
    parser.add_argument(
        "--overrides",
        type=str,
        nargs="+",
        default=[],
        help="List of gin overrides to apply",
    )

    return init.parse_args_blender(parser)


if __name__ == "__main__":
    args = make_args()
    args.no_mod = args.no_mod or args.fire
    args.film_transparent = args.film_transparent and not args.hdri
    with FixedSeed(1):
        main(args)<|MERGE_RESOLUTION|>--- conflicted
+++ resolved
@@ -238,15 +238,7 @@
     if args.seed > 0:
         idx = args.seed
 
-<<<<<<< HEAD
-    path = args.output_folder / factory_name
-    if (path / f"images/image_{idx:03d}.png").exists() and args.skip_existing:
-        print(f"Skipping {path}")
-        return
-    path.mkdir(exist_ok=True)
-=======
     surface.registry.initialize_from_gin()
->>>>>>> 6b29f43d
 
     scene = bpy.context.scene
     scene.render.engine = "CYCLES"
@@ -489,8 +481,7 @@
 
     if len(factories) == 1 and factories[0].endswith(".txt"):
         factories = [
-            f.split(".")[-1] 
-            for f in load_txt_list(factories[0], skip_sharp=False)
+            f.split(".")[-1] for f in load_txt_list(factories[0], skip_sharp=False)
         ]
     else:
         assert not any(f.endswith(".txt") for f in factories)
